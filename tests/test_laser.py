import os

import pytest
import numpy as np

from laserembeddings import Laser

SIMILARITY_TEST = os.getenv('SIMILARITY_TEST')


def test_laser():
    with open(Laser.DEFAULT_ENCODER_FILE, 'rb') as f_encoder:
        laser = Laser(
            Laser.DEFAULT_BPE_CODES_FILE,
            None,
            f_encoder,
        )
        assert laser.embed_sentences(
            ['hello world!', 'i hope the tests are passing'],
            lang='en').shape == (2, 1024)


def test_similarity(test_data):
    if not SIMILARITY_TEST:
        pytest.skip("SIMILARITY_TEST not set")

    if not test_data:
        raise FileNotFoundError(
            'laserembeddings-test-data.npz is missing, run "python -m laserembeddings download-test-data" to fix that'
        )

    report = os.path.join(os.path.dirname(os.path.realpath(__file__)),
                          'report', 'comparison-with-LASER.md')

    laser = Laser()

    with open(report, 'w', encoding='utf-8') as f_report:

        f_report.write(
            '# Comparison of the embeddings computed with original LASER with the embeddings computed with this package\n'
        )
        f_report.write(
            '| |language|avg. cosine similarity|min. cosine similarity|\n')
        f_report.write(
            '|-|--------|----------------------|----------------------|\n')

        for lang in test_data['langs']:

<<<<<<< HEAD
            if lang in ('jpn', 'ja', 'el'):
=======
            if lang in ('cmn', 'wuu', 'yue', 'zh', 'jpn', 'ja'):
>>>>>>> 80479a54
                # language not supported, ignoring
                continue

            sents = test_data[f'{lang}_sentences']
            orig_embeddings = test_data[f'{lang}_embeddings']
            embeddings = laser.embed_sentences(sents, lang)

            assert embeddings.shape == orig_embeddings.shape

            cosine_similarities = np.sum(
                orig_embeddings * embeddings,
                axis=1) / (np.linalg.norm(orig_embeddings, axis=1) *
                           np.linalg.norm(embeddings, axis=1))

            similarity_mean = np.mean(cosine_similarities)
            similarity_min = np.min(cosine_similarities)

            f_report.write(
                f'|{"✅" if similarity_min > 0.99999 else "⚠️" if similarity_mean > 0.99 else "❌"}|{lang}|{similarity_mean:.5f}|{similarity_min:.5f}|\n'
            )<|MERGE_RESOLUTION|>--- conflicted
+++ resolved
@@ -46,11 +46,7 @@
 
         for lang in test_data['langs']:
 
-<<<<<<< HEAD
-            if lang in ('jpn', 'ja', 'el'):
-=======
-            if lang in ('cmn', 'wuu', 'yue', 'zh', 'jpn', 'ja'):
->>>>>>> 80479a54
+            if lang in ('jpn', 'ja'):
                 # language not supported, ignoring
                 continue
 
