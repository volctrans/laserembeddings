--- conflicted
+++ resolved
@@ -46,14 +46,6 @@
 
         for lang in test_data['langs']:
 
-<<<<<<< HEAD
-            if lang in ('cmn', 'wuu', 'yue', 'zh', 'el'):
-=======
-            if lang in ('jpn', 'ja'):
->>>>>>> 01219192
-                # language not supported, ignoring
-                continue
-
             sents = test_data[f'{lang}_sentences']
             orig_embeddings = test_data[f'{lang}_embeddings']
             embeddings = laser.embed_sentences(sents, lang)
