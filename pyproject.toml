[tool.poetry]
name = "laserembeddings"
version = "0.1.3"
description = "Production-ready LASER multilingual embeddings"
authors = ["yannvgn <hi@yannvgn.io>"]
license = "BSD-3-Clause"
homepage = "https://github.com/yannvgn/laserembeddings"
repository = "https://github.com/yannvgn/laserembeddings"
readme = "README.md"

[tool.poetry.dependencies]
python = "^3.6"
torch = "^1.0.1.post2"
subword-nmt = "^0.3.6"
numpy = "^1.15.4"
sacremoses = "0.0.35"
<<<<<<< HEAD
mecab-python3 = { version = "^0.996.2", optional = true }
=======
transliterate = "1.10.2"
jieba = { version = "0.39", optional = true }
>>>>>>> 01219192

[tool.poetry.dev-dependencies]
pytest = "^4.6"
yapf = "^0.27.0"
pylint = "^2.3"

[tool.poetry.extras]
<<<<<<< HEAD
ja = ["mecab-python3"]
=======
zh = ["jieba"]
>>>>>>> 01219192

[build-system]
requires = ["poetry>=0.12"]
build-backend = "poetry.masonry.api"<|MERGE_RESOLUTION|>--- conflicted
+++ resolved
@@ -14,12 +14,9 @@
 subword-nmt = "^0.3.6"
 numpy = "^1.15.4"
 sacremoses = "0.0.35"
-<<<<<<< HEAD
+transliterate = "1.10.2"
 mecab-python3 = { version = "^0.996.2", optional = true }
-=======
-transliterate = "1.10.2"
 jieba = { version = "0.39", optional = true }
->>>>>>> 01219192
 
 [tool.poetry.dev-dependencies]
 pytest = "^4.6"
@@ -27,11 +24,8 @@
 pylint = "^2.3"
 
 [tool.poetry.extras]
-<<<<<<< HEAD
+zh = ["jieba"]
 ja = ["mecab-python3"]
-=======
-zh = ["jieba"]
->>>>>>> 01219192
 
 [build-system]
 requires = ["poetry>=0.12"]
