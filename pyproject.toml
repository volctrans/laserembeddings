--- conflicted
+++ resolved
@@ -14,11 +14,8 @@
 subword-nmt = "^0.3.6"
 numpy = "^1.15.4"
 sacremoses = "0.0.35"
-<<<<<<< HEAD
+transliterate = "1.10.2"
 jieba = { version = "0.39", optional = true }
-=======
-transliterate = "1.10.2"
->>>>>>> 80479a54
 
 [tool.poetry.dev-dependencies]
 pytest = "^4.6"
