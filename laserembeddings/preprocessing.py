from typing import TextIO, Union, Optional

from sacremoses import MosesPunctNormalizer, MosesTokenizer
from sacremoses.util import xml_unescape
from subword_nmt.apply_bpe import BPE as subword_nmt_bpe, read_vocabulary
from transliterate import translit

from .utils import BPECodesAdapter

# Extras
try:
<<<<<<< HEAD
    import MeCab
except ImportError:
    MeCab = None
=======
    import jieba
    jieba.setLogLevel(60)
except ImportError:
    jieba = None
>>>>>>> 01219192

__all__ = ['Tokenizer', 'BPE']

###############################################################################
#
# Tokenizer
#
###############################################################################


class Tokenizer:
    """
    Tokenizer.

    Args:
        lang (str): the language code (ISO 639-1) of the texts to tokenize
        lower_case (bool, optional): if True, the texts are lower-cased before being tokenized.
            Defaults to True.
        romanize (bool or None, optional): if True, the texts are romanized.
            Defaults to None (romanization enabled based on input language).
        descape (bool, optional): if True, the XML-escaped symbols get de-escaped.
            Default to False.
    """

    def __init__(self,
                 lang: str = 'en',
                 lower_case: bool = True,
                 romanize: Optional[bool] = None,
                 descape: bool = False):
        assert lower_case, 'lower case is needed by all the models'

        if lang in ('cmn', 'wuu', 'yue'):
            lang = 'zh'
        if lang == 'jpn':
            lang = 'ja'

<<<<<<< HEAD
        if lang == 'zh':
            raise NotImplementedError('jieba is not yet implemented')
        if lang == 'ja' and MeCab is None:
            raise ModuleNotFoundError(
                '''No module named 'MeCab'. Install laserembeddings with 'ja' extra to fix that: "pip install laserembeddings[ja]"'''
            )
        if romanize:
            raise NotImplementedError('romanize is not yet implemented')
=======
        if lang == 'zh' and jieba is None:
            raise ModuleNotFoundError(
                '''No module named 'jieba'. Install laserembeddings with 'zh' extra to fix that: "pip install laserembeddings[zh]"'''
            )
        if lang == 'ja':
            raise NotImplementedError('mecab is not yet implemented')
>>>>>>> 01219192

        self.lang = lang
        self.lower_case = lower_case
        self.romanize = romanize if romanize is not None else lang == 'el'
        self.descape = descape

        self.normalizer = MosesPunctNormalizer(lang=lang)
        self.tokenizer = MosesTokenizer(lang=lang)
        self.mecab_tokenizer = MeCab.Tagger(
            "-O wakati -b 50000") if MeCab is not None else None

    def tokenize(self, text: str) -> str:
        """Tokenizes a text and returns the tokens as a string"""

        # REM_NON_PRINT_CHAR
        # not implemented

        # NORM_PUNC
        text = self.normalizer.normalize(text)

        # DESCAPE
        if self.descape:
            text = xml_unescape(text)

        # MOSES_TOKENIZER
        # see: https://github.com/facebookresearch/LASER/issues/55#issuecomment-480881573
        text = self.tokenizer.tokenize(text,
                                       return_str=True,
                                       escape=False,
                                       aggressive_dash_splits=False)

<<<<<<< HEAD
        # MECAB
        if self.lang == 'ja':
            text = self.mecab_tokenizer.parse(text).rstrip('\r\n')

        # jieba
        # ROMAN_LC
=======
        # jieba
        if self.lang == 'zh':
            text = ' '.join(jieba.cut(text.rstrip('\r\n')))

        # MECAB
>>>>>>> 01219192
        # not implemented

        # ROMAN_LC
        if self.romanize:
            text = translit(text, self.lang, reversed=True)

        if self.lower_case:
            text = text.lower()

        return text


###############################################################################
#
# Apply BPE
#
###############################################################################


class BPE:
    """
    BPE encoder.

    Args:
        bpe_codes (str or TextIO): the path to LASER's BPE codes (``93langs.fcodes``),
            or a text-mode file object.
        bpe_codes (str or TextIO): the path to LASER's BPE vocabulary (``93langs.fvocab``),
            or a text-mode file object.
    """

    def __init__(self, bpe_codes: Union[str, TextIO],
                 bpe_vocab: Union[str, TextIO]):

        f_bpe_codes = None
        f_bpe_vocab = None

        try:
            if isinstance(bpe_codes, str):
                f_bpe_codes = open(bpe_codes, 'r', encoding='utf-8')
            if isinstance(bpe_vocab, str):
                f_bpe_vocab = open(bpe_vocab, 'r', encoding='utf-8')

            self.bpe = subword_nmt_bpe(codes=BPECodesAdapter(f_bpe_codes
                                                             or bpe_codes),
                                       vocab=read_vocabulary(f_bpe_vocab
                                                             or bpe_vocab,
                                                             threshold=None))
            self.bpe.version = (0, 2)

        finally:
            if f_bpe_codes:
                f_bpe_codes.close()
            if f_bpe_vocab:
                f_bpe_vocab.close()

    def encode_tokens(self, sentence_tokens: str) -> str:
        """Returns the BPE-encoded sentence from a tokenized sentence"""
        return self.bpe.process_line(sentence_tokens)<|MERGE_RESOLUTION|>--- conflicted
+++ resolved
@@ -9,16 +9,15 @@
 
 # Extras
 try:
-<<<<<<< HEAD
-    import MeCab
-except ImportError:
-    MeCab = None
-=======
     import jieba
     jieba.setLogLevel(60)
 except ImportError:
     jieba = None
->>>>>>> 01219192
+
+try:
+    import MeCab
+except ImportError:
+    MeCab = None
 
 __all__ = ['Tokenizer', 'BPE']
 
@@ -55,23 +54,14 @@
         if lang == 'jpn':
             lang = 'ja'
 
-<<<<<<< HEAD
-        if lang == 'zh':
-            raise NotImplementedError('jieba is not yet implemented')
+        if lang == 'zh' and jieba is None:
+            raise ModuleNotFoundError(
+                '''No module named 'jieba'. Install laserembeddings with 'zh' extra to fix that: "pip install laserembeddings[zh]"'''
+            )
         if lang == 'ja' and MeCab is None:
             raise ModuleNotFoundError(
                 '''No module named 'MeCab'. Install laserembeddings with 'ja' extra to fix that: "pip install laserembeddings[ja]"'''
             )
-        if romanize:
-            raise NotImplementedError('romanize is not yet implemented')
-=======
-        if lang == 'zh' and jieba is None:
-            raise ModuleNotFoundError(
-                '''No module named 'jieba'. Install laserembeddings with 'zh' extra to fix that: "pip install laserembeddings[zh]"'''
-            )
-        if lang == 'ja':
-            raise NotImplementedError('mecab is not yet implemented')
->>>>>>> 01219192
 
         self.lang = lang
         self.lower_case = lower_case
@@ -103,21 +93,13 @@
                                        escape=False,
                                        aggressive_dash_splits=False)
 
-<<<<<<< HEAD
-        # MECAB
-        if self.lang == 'ja':
-            text = self.mecab_tokenizer.parse(text).rstrip('\r\n')
-
-        # jieba
-        # ROMAN_LC
-=======
         # jieba
         if self.lang == 'zh':
             text = ' '.join(jieba.cut(text.rstrip('\r\n')))
 
         # MECAB
->>>>>>> 01219192
-        # not implemented
+        if self.lang == 'ja':
+            text = self.mecab_tokenizer.parse(text).rstrip('\r\n')
 
         # ROMAN_LC
         if self.romanize:
