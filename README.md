--- conflicted
+++ resolved
@@ -35,13 +35,14 @@
 To install laserembeddings with extra dependencies:
 
 ```
-<<<<<<< HEAD
+# if you need Chinese support:
+pip install laserembeddings[zh]
+
 # if you need Japanese support:
 pip install laserembeddings[ja]
-=======
-# if you need Chinese support:
-pip install laserembeddings[zh]
->>>>>>> 01219192
+
+# or both:
+pip install laserembeddings[zh,ja]
 ```
 
 ### Downloading the pre-trained models
@@ -109,14 +110,6 @@
 | Normalization / tokenization | [Moses](https://github.com/moses-smt/mosesdecoder) | [Sacremoses](https://github.com/alvations/sacremoses) | Moses is implemented in Perl |
 | BPE encoding | [fastBPE](https://github.com/glample/fastBPE) | [subword-nmt](https://github.com/rsennrich/subword-nmt) | fastBPE cannot be installed via pip and requires compiling C++ code |
 
-The following features have not been implemented yet:
-<<<<<<< HEAD
-- romanize, needed to process Greek (el)
-- Chinese text segmentation, needed to process Chinese (zh, cmn, wuu and yue)
-=======
-- Japanese text segmentation, needed to process Japanese (ja, jpn)
->>>>>>> 01219192
-
 ## Will I get the exact same embeddings?
 
 **For most languages, in most of the cases, yes.**
@@ -159,15 +152,9 @@
 python -m laserembeddings download-test-data
 ```
 
-<<<<<<< HEAD
-Install extra dependencies (Japanese support):
+Install extra dependencies (Chinese and Japanese support):
 ```
-poetry install -E ja
-=======
-Install extra dependencies (Chinese support):
-```
-poetry install -E zh
->>>>>>> 01219192
+poetry install -E zh -E ja
 ```
 
 👉 If you want to know more about the contents and the generation of the test data, check out the [laserembeddings-test-data](https://github.com/yannvgn/laserembeddings-test-data) repository.
